mod hittable;
mod material;
mod math;
mod noise;
mod render;
mod scheduler;
mod texture;
mod writers;

use crate::noise::Perlin;
use hittable::*;
use material::*;
use math::*;
use rand::rngs::SmallRng;
use rand::RngCore;
use rand::SeedableRng;
use rand_distr::{Distribution, Uniform};
use render::*;
<<<<<<< HEAD
use std::rc::Rc;
=======
use scheduler::Scheduler;
use std::sync::Arc;
>>>>>>> cfc02bd4
use std::time::Instant;
use texture::*;
use writers::*;

fn _sky_gradient(dir: &Vec3) -> Vec3 {
    let unit_dir = dir.normalize();
    let t = 0.5 * (unit_dir.y + 1.0);
    Vec3::new(1.0, 1.0, 1.0).lerp(&Vec3::new(0.5, 0.7, 1.0), t)
}

fn ray_color(
    ray: Ray,
    background: &Vec3,
    hittable: &dyn Hittable,
    depth: u16,
    rng: &mut impl RngCore,
) -> Vec3 {
    if depth == 0 {
        return Vec3::zeros();
    }

    if let Some(hit) = hittable.hit(&ray, 0.01, f64::INFINITY) {
        let emitted = hit.material.emitted(hit.u, hit.v, &hit.p);
        return match hit.material.scatter(&ray, &hit, rng) {
            Some((outgoing_ray, attenuation)) => {
                let color = ray_color(outgoing_ray, background, hittable, depth - 1, rng);
                emitted
                    + Vec3::new(
                        color.x * attenuation.x,
                        color.y * attenuation.y,
                        color.z * attenuation.z,
                    )
            }
            None => emitted,
        };
    }
    *background
}

// TODO Adapt to add the background and emitted.
fn _ray_color_loop(ray: Ray, hittable: &dyn Hittable, depth: u16, rng: &mut impl RngCore) -> Vec3 {
    let mut current_ray = ray;
    let mut accumulated_color = Vec3::new(1.0, 1.0, 1.0);

    for _n in 0..depth {
        if let Some(hit) = hittable.hit(&current_ray, 0.01, f64::INFINITY) {
            match hit.material.scatter(&current_ray, &hit, rng) {
                Some((outgoing_ray, attenuation)) => {
                    accumulated_color.x *= attenuation.x;
                    accumulated_color.y *= attenuation.y;
                    accumulated_color.z *= attenuation.z;
                    current_ray = outgoing_ray;
                }
                // Ray was absorbed, stop.
                None => return Vec3::zeros(),
            }
        }
        // No touch, end on sky
        else {
            let unit_dir = current_ray.direction.normalize();
            let t = 0.5 * (unit_dir.y + 1.0);
            let sky_ray = Vec3::new(1.0, 1.0, 1.0).lerp(&Vec3::new(0.5, 0.7, 1.0), t);
            return Vec3::new(
                accumulated_color.x * sky_ray.x,
                accumulated_color.y * sky_ray.y,
                accumulated_color.z * sky_ray.z,
            );
        }
    }

    accumulated_color
}

<<<<<<< HEAD
fn earth(center: Vec3, radius: f64) -> Rc<Sphere> {
    let earth_texture = Rc::new(ImageTexture::from_path("data/longlat.png"));
    let earth_mat = Rc::new(Lambertian {
        albedo: earth_texture,
    });
    Rc::new(Sphere {
        center,
        radius,
        material: earth_mat,
    })
}

fn _wave_scene() -> BvhNode {
    let lambertian: Rc<dyn Material> = Rc::new(Lambertian {
        albedo: Rc::new(SolidColor::new(0.2, 0.4, 0.6)),
=======
fn wave_scene() -> BvhNode {
    let lambertian: Arc<dyn Material> = Arc::new(Lambertian {
        albedo: Arc::new(SolidColor::new(0.2, 0.4, 0.6)),
>>>>>>> cfc02bd4
    });

    let checker = Arc::new(Checkerboard {
        albedo_odd: Arc::new(SolidColor::new(0.2, 0.4, 0.6)),
        albedo_even: Arc::new(SolidColor::new(0.6, 0.6, 0.2)),
    });

    let lambertian_2: Arc<dyn Material> = Arc::new(Lambertian { albedo: checker });
    let metal: Arc<dyn Material> = Arc::new(Metal {
        albedo: Arc::new(SolidColor::new(0.7, 0.6, 0.5)),
        roughness: 0.0,
    });
    let glass: Arc<dyn Material> = Arc::new(Dielectric { ior: 1.5 });

    // No need for a hittable_list. A simple vector is largely enough for the process.
    // A scene load/save could be interesting to add.
    let mut objects: Vec<Arc<dyn Hittable>> = Vec::new();
    objects.push(Arc::new(Sphere {
        center: Vec3::new(0.0, -1005.0, 0.0),
        radius: 1000.0,
        material: lambertian_2,
    }));
    for y in (-5..5).step_by(3) {
        for x in -10..10 {
            let r = f64::hypot(x as f64, y as f64);
            let begin = Vec3::new((x * 3) as f64, 0.0, (y * 3) as f64);
            objects.push(Arc::new(MovingSphere {
                center_begin: begin,
                center_end: begin + Vec3::new(0.0, 1.0, 0.0),
                radius: r / 5. + 0.2,
                material: lambertian.clone(),
                time_begin: 0.0,
                time_end: 1.0,
            }));
            let begin = Vec3::new((x * 3) as f64, 0.0, (y * 3 + 3) as f64);
            objects.push(Arc::new(MovingSphere {
                center_begin: begin,
                center_end: begin + Vec3::new(0.0, 1.0, 0.0),
                radius: r / 5. + 0.2,
                material: metal.clone(),
                time_begin: 0.0,
                time_end: 1.0,
            }));
            let begin = Vec3::new((x * 3) as f64, 0.0, (y * 3 + 6) as f64);
            objects.push(Arc::new(MovingSphere {
                center_begin: begin,
                center_end: begin + Vec3::new(0.0, 1.0, 0.0),
                radius: r / 5. + 0.2,
                material: glass.clone(),
                time_begin: 0.0,
                time_end: 1.0,
            }));
        }
    }

    let mut rng = SmallRng::seed_from_u64(0xDEADBEEF);
    BvhNode::from_slice(&objects[..], 0.0, f64::INFINITY, &mut rng)
}

fn book_cover_scene() -> BvhNode {
    let mut world_elements: Vec<Arc<dyn Hittable>> = vec![];
    let mut rng = SmallRng::seed_from_u64(0xDEADBEEF);

    let _checker = Arc::new(Checkerboard {
        albedo_odd: Arc::new(SolidColor::new(0.2, 0.4, 0.6)),
        albedo_even: Arc::new(SolidColor::new(0.6, 0.6, 0.2)),
    });

    let noise = Arc::new(MarbleNoise {
        perlin: Perlin::new(&mut rng),
        scale: 4.,
        depth: 5,
    });

    let ground_mat = Arc::new(Lambertian { albedo: noise });
    world_elements.push(Arc::new(Sphere {
        center: Vec3::new(0.0, -1000.0, 0.0),
        radius: 1000.0,
        material: ground_mat,
    }));

    let material_distribution = Uniform::from(0..4);

    let uniform_dist = Uniform::from(0.0..1.0);
    let metal_dist = Uniform::from(0.5..1.0);
    let emissive_dist = Uniform::from(0.5..4.0);
    let metal_roughness_dist = Uniform::from(0.0..0.5);
    let position_dist = Uniform::from(-0.9..0.9);
    let glass_mat: Arc<dyn Material> = Arc::new(Dielectric { ior: 1.5 });

    let big_sphere_pos_1 = Vec3::new(0.0, 1.0, 0.0);
    let big_sphere_pos_2 = Vec3::new(-4.0, 1.0, 0.0);
    let big_sphere_pos_3 = Vec3::new(4.0, 1.0, 0.0);
    for x in -11..11 {
        for y in -11..11 {
            let center = Vec3::new(
                x as f64 + position_dist.sample(&mut rng),
                0.2,
                y as f64 + position_dist.sample(&mut rng),
            );
            if (center - big_sphere_pos_1).norm() < 1.5 {
                continue;
            }
            if (center - big_sphere_pos_2).norm() < 1.5 {
                continue;
            }
            if (center - big_sphere_pos_3).norm() < 1.5 {
                continue;
            }
            let selector = material_distribution.sample(&mut rng);
            let material: Arc<dyn Material> = match selector {
                0 => {
                    let a1 = generate_vector(&uniform_dist, &mut rng);
                    let a2 = generate_vector(&uniform_dist, &mut rng);
                    let albedo = Arc::new(SolidColor::new(a1.x * a2.x, a1.y * a2.y, a1.z * a2.z));
                    Arc::new(Lambertian { albedo })
                }
                1 => {
                    let albedo = Arc::new(SolidColor {
                        albedo: generate_vector(&metal_dist, &mut rng),
                    });
                    Arc::new(Metal {
                        albedo,
                        roughness: metal_roughness_dist.sample(&mut rng),
                    })
                }
<<<<<<< HEAD
                2 => Rc::clone(&glass_mat),
                3 => {
                    let emissive = Rc::new(SolidColor {
                        albedo: generate_vector(&emissive_dist, &mut rng),
                    });
                    Rc::new(DiffuseLight { emissive })
                }
=======
                2 => Arc::clone(&glass_mat),
>>>>>>> cfc02bd4
                _ => panic!("Unreachable"),
            };

            world_elements.push(match selector {
                0 => {
                    let center_2 =
                        center + Vec3::new(0.0, metal_roughness_dist.sample(&mut rng), 0.0);
                    Arc::new(MovingSphere {
                        center_begin: center,
                        center_end: center_2,
                        time_begin: 0.0,
                        time_end: 1.0,
                        radius: 0.2,
                        material,
                    })
                }
<<<<<<< HEAD
                1 | 2 | 3 => Rc::new(Sphere {
=======
                1 | 2 => Arc::new(Sphere {
>>>>>>> cfc02bd4
                    center,
                    radius: 0.2,
                    material,
                }),
                _ => panic!("Unreachable"),
            });
        }
    }

    let mat1: Arc<dyn Material> = Arc::new(Dielectric { ior: 1.5 });
    world_elements.push(Arc::new(Sphere {
        center: big_sphere_pos_1,
        radius: 1.0,
        material: Arc::clone(&mat1),
    }));
    world_elements.push(Arc::new(Sphere {
        center: big_sphere_pos_1,
        radius: -0.8,
        material: mat1,
    }));
<<<<<<< HEAD
    world_elements.push(earth(big_sphere_pos_2, 1.0));
    let mat3: Rc<dyn Material> = Rc::new(Metal {
        albedo: Rc::new(SolidColor::new(0.7, 0.6, 0.5)),
=======
    let mat2: Arc<dyn Material> = Arc::new(Lambertian {
        albedo: Arc::new(SolidColor::new(0.4, 0.2, 0.1)),
    });
    world_elements.push(Arc::new(Sphere {
        center: big_sphere_pos_2,
        radius: 1.0,
        material: mat2,
    }));
    let mat3: Arc<dyn Material> = Arc::new(Metal {
        albedo: Arc::new(SolidColor::new(0.7, 0.6, 0.5)),
>>>>>>> cfc02bd4
        roughness: 0.0,
    });
    world_elements.push(Arc::new(Sphere {
        center: big_sphere_pos_3,
        radius: 1.0,
        material: mat3,
    }));

    world_elements.push(Rc::new(Sphere {
        center: Vec3::new(0.0, 10.0, 0.0),
        radius: 2.0,
        material: Rc::new(DiffuseLight {
            emissive: Rc::new(SolidColor::new(5.0, 5.0, 5.0)),
        }),
    }));

    let mut rng = SmallRng::seed_from_u64(0xDEADBEEF);
    BvhNode::from_slice(&world_elements[..], 0.0, f64::INFINITY, &mut rng)
}

fn main() {
<<<<<<< HEAD
    let max_depth = 50;
    let num_iterations = 100;
    let aspect_ratio = 16.0 / 9.0;
    let render_width = 1920;
    let render_height = (render_width as f64 / aspect_ratio) as u32;
=======
    let max_depth = 500;
    let num_threads = 8;
    let num_iterations = 800;
    let aspect_ratio = 16.0 / 9.0;
    let render_width = 400;
    let render_height: usize = (render_width as f64 / aspect_ratio) as usize;
>>>>>>> cfc02bd4
    let eye = Vec3::new(0.0, 2.0, -5.0);
    let target = Vec3::zeros();
    let world = Arc::new(book_cover_scene());
    let before = Instant::now();
    // Camera derives Copy+Clone, the structure will be copied to the threads.
    let cam = Camera::new(
        eye,
        target,
        Vec3::new(0.0, 1.0, 0.0),
        60.,
        aspect_ratio,
        0.0, // Aperture
        (eye - target).norm(),
        0.0,
        1.0,
    );
<<<<<<< HEAD
    let world = book_cover_scene();
    write_header(render_width, render_height);
    let jitter_distribution = Uniform::from(0.0..1.0);
    let mut rng = SmallRng::seed_from_u64(0xDEADBEEF);

    let before_render = Instant::now();
    for y in 0..render_height {
        if y % 100 == 0 {
            eprintln!("{} lines remaining", render_height - y);
        }
        for x in 0..render_width {
            let mut sum = Vec3::zeros();
            for _sample in 0..num_iterations {
                let jitter_x = jitter_distribution.sample(&mut rng);
                let jitter_y = jitter_distribution.sample(&mut rng);
                let s = (jitter_x + (x as f64)) / (render_width as f64 - 1.0);
                let t = 1.0 - (jitter_y + (y as f64)) / (render_height as f64 - 1.0);

                let ray = cam.get_ray(s, t, &mut rng);
                sum += ray_color(ray, &Vec3::zeros(), &world, max_depth, &mut rng);
            }
            write_color(sum, num_iterations);
        }
=======

    let final_buffer = Scheduler::run_threaded(
        &world,
        &cam,
        num_iterations,
        num_threads,
        render_width,
        render_height as usize,
        max_depth,
    );
    eprintln!("Render took {} seconds", before.elapsed().as_secs());
    write_header(render_width as u32, render_height as u32);
    for v in final_buffer {
        write_color(v, num_iterations as u32);
>>>>>>> cfc02bd4
    }
    let time_spent = before_render.elapsed().as_secs();
    eprintln!("Render took {:.2} seconds", time_spent);
}<|MERGE_RESOLUTION|>--- conflicted
+++ resolved
@@ -16,12 +16,8 @@
 use rand::SeedableRng;
 use rand_distr::{Distribution, Uniform};
 use render::*;
-<<<<<<< HEAD
-use std::rc::Rc;
-=======
 use scheduler::Scheduler;
 use std::sync::Arc;
->>>>>>> cfc02bd4
 use std::time::Instant;
 use texture::*;
 use writers::*;
@@ -95,13 +91,12 @@
     accumulated_color
 }
 
-<<<<<<< HEAD
-fn earth(center: Vec3, radius: f64) -> Rc<Sphere> {
-    let earth_texture = Rc::new(ImageTexture::from_path("data/longlat.png"));
-    let earth_mat = Rc::new(Lambertian {
+fn earth(center: Vec3, radius: f64) -> Arc<Sphere> {
+    let earth_texture = Arc::new(ImageTexture::from_path("data/longlat.png"));
+    let earth_mat = Arc::new(Lambertian {
         albedo: earth_texture,
     });
-    Rc::new(Sphere {
+    Arc::new(Sphere {
         center,
         radius,
         material: earth_mat,
@@ -109,13 +104,8 @@
 }
 
 fn _wave_scene() -> BvhNode {
-    let lambertian: Rc<dyn Material> = Rc::new(Lambertian {
-        albedo: Rc::new(SolidColor::new(0.2, 0.4, 0.6)),
-=======
-fn wave_scene() -> BvhNode {
     let lambertian: Arc<dyn Material> = Arc::new(Lambertian {
         albedo: Arc::new(SolidColor::new(0.2, 0.4, 0.6)),
->>>>>>> cfc02bd4
     });
 
     let checker = Arc::new(Checkerboard {
@@ -242,17 +232,13 @@
                         roughness: metal_roughness_dist.sample(&mut rng),
                     })
                 }
-<<<<<<< HEAD
-                2 => Rc::clone(&glass_mat),
+                2 => Arc::clone(&glass_mat),
                 3 => {
-                    let emissive = Rc::new(SolidColor {
+                    let emissive = Arc::new(SolidColor {
                         albedo: generate_vector(&emissive_dist, &mut rng),
                     });
-                    Rc::new(DiffuseLight { emissive })
-                }
-=======
-                2 => Arc::clone(&glass_mat),
->>>>>>> cfc02bd4
+                    Arc::new(DiffuseLight { emissive })
+                }
                 _ => panic!("Unreachable"),
             };
 
@@ -269,11 +255,7 @@
                         material,
                     })
                 }
-<<<<<<< HEAD
-                1 | 2 | 3 => Rc::new(Sphere {
-=======
-                1 | 2 => Arc::new(Sphere {
->>>>>>> cfc02bd4
+                1 | 2 | 3 => Arc::new(Sphere {
                     center,
                     radius: 0.2,
                     material,
@@ -294,11 +276,7 @@
         radius: -0.8,
         material: mat1,
     }));
-<<<<<<< HEAD
     world_elements.push(earth(big_sphere_pos_2, 1.0));
-    let mat3: Rc<dyn Material> = Rc::new(Metal {
-        albedo: Rc::new(SolidColor::new(0.7, 0.6, 0.5)),
-=======
     let mat2: Arc<dyn Material> = Arc::new(Lambertian {
         albedo: Arc::new(SolidColor::new(0.4, 0.2, 0.1)),
     });
@@ -309,7 +287,6 @@
     }));
     let mat3: Arc<dyn Material> = Arc::new(Metal {
         albedo: Arc::new(SolidColor::new(0.7, 0.6, 0.5)),
->>>>>>> cfc02bd4
         roughness: 0.0,
     });
     world_elements.push(Arc::new(Sphere {
@@ -318,11 +295,11 @@
         material: mat3,
     }));
 
-    world_elements.push(Rc::new(Sphere {
+    world_elements.push(Arc::new(Sphere {
         center: Vec3::new(0.0, 10.0, 0.0),
         radius: 2.0,
-        material: Rc::new(DiffuseLight {
-            emissive: Rc::new(SolidColor::new(5.0, 5.0, 5.0)),
+        material: Arc::new(DiffuseLight {
+            emissive: Arc::new(SolidColor::new(5.0, 5.0, 5.0)),
         }),
     }));
 
@@ -331,20 +308,12 @@
 }
 
 fn main() {
-<<<<<<< HEAD
-    let max_depth = 50;
-    let num_iterations = 100;
-    let aspect_ratio = 16.0 / 9.0;
-    let render_width = 1920;
-    let render_height = (render_width as f64 / aspect_ratio) as u32;
-=======
     let max_depth = 500;
     let num_threads = 8;
     let num_iterations = 800;
     let aspect_ratio = 16.0 / 9.0;
     let render_width = 400;
     let render_height: usize = (render_width as f64 / aspect_ratio) as usize;
->>>>>>> cfc02bd4
     let eye = Vec3::new(0.0, 2.0, -5.0);
     let target = Vec3::zeros();
     let world = Arc::new(book_cover_scene());
@@ -361,31 +330,6 @@
         0.0,
         1.0,
     );
-<<<<<<< HEAD
-    let world = book_cover_scene();
-    write_header(render_width, render_height);
-    let jitter_distribution = Uniform::from(0.0..1.0);
-    let mut rng = SmallRng::seed_from_u64(0xDEADBEEF);
-
-    let before_render = Instant::now();
-    for y in 0..render_height {
-        if y % 100 == 0 {
-            eprintln!("{} lines remaining", render_height - y);
-        }
-        for x in 0..render_width {
-            let mut sum = Vec3::zeros();
-            for _sample in 0..num_iterations {
-                let jitter_x = jitter_distribution.sample(&mut rng);
-                let jitter_y = jitter_distribution.sample(&mut rng);
-                let s = (jitter_x + (x as f64)) / (render_width as f64 - 1.0);
-                let t = 1.0 - (jitter_y + (y as f64)) / (render_height as f64 - 1.0);
-
-                let ray = cam.get_ray(s, t, &mut rng);
-                sum += ray_color(ray, &Vec3::zeros(), &world, max_depth, &mut rng);
-            }
-            write_color(sum, num_iterations);
-        }
-=======
 
     let final_buffer = Scheduler::run_threaded(
         &world,
@@ -400,8 +344,5 @@
     write_header(render_width as u32, render_height as u32);
     for v in final_buffer {
         write_color(v, num_iterations as u32);
->>>>>>> cfc02bd4
-    }
-    let time_spent = before_render.elapsed().as_secs();
-    eprintln!("Render took {:.2} seconds", time_spent);
+    }
 }