use crate::texture::Texture;
use crate::Vec3;
use crate::{HitRecord, Ray};
use nalgebra::Vector3;
use rand::RngCore;
use rand_distr::{Distribution, Uniform, UnitSphere};
use std::sync::Arc;

<<<<<<< HEAD
pub trait Material {
    fn emitted(&self, u: f64, v: f64, p: &Vec3) -> Vec3;
=======
pub trait Material: Sync + Send {
>>>>>>> cfc02bd4
    fn scatter(&self, ray: &Ray, rec: &HitRecord, rng: &mut dyn RngCore) -> Option<(Ray, Vec3)>;
}

pub struct Lambertian {
    pub albedo: Arc<dyn Texture>,
}

pub struct Metal {
    pub albedo: Arc<dyn Texture>,
    pub roughness: f64,
}

pub struct Dielectric {
    pub ior: f64,
}

pub struct DiffuseLight {
    pub emissive: Rc<dyn Texture>,
}

impl Material for Lambertian {
    fn scatter(&self, ray: &Ray, rec: &HitRecord, rng: &mut dyn RngCore) -> Option<(Ray, Vec3)> {
        let v = UnitSphere.sample(rng);
        let mut scatter_direction = rec.normal + Vector3::from_row_slice(&v);

        let ee_x = epsilon_equal(scatter_direction.x, 0.0, 1.0e-8);
        let ee_y = epsilon_equal(scatter_direction.y, 0.0, 1.0e-8);
        let ee_z = epsilon_equal(scatter_direction.z, 0.0, 1.0e-8);
        if ee_x && ee_y && ee_z {
            scatter_direction = rec.normal;
        }

        Some((
            Ray {
                origin: rec.p,
                direction: scatter_direction,
                time: ray.time,
            },
            self.albedo.value(rec.u, rec.v, &rec.p),
        ))
    }

    fn emitted(&self, _u: f64, _v: f64, _p: &Vec3) -> Vec3 {
        Vec3::zeros()
    }
}

impl Material for Metal {
    fn scatter(&self, ray: &Ray, rec: &HitRecord, rng: &mut dyn RngCore) -> Option<(Ray, Vec3)> {
        let v: [f64; 3] = UnitSphere.sample(rng);

        let unit_direction = ray.direction.normalize();

        let refraction_ratio = {
            if rec.front_facing {
                1. / /*self.ior*/ 2.5
            } else {
                /*self.ior*/
                2.5
            }
        };
        let cos_theta = (-unit_direction).dot(&rec.normal).min(1.0);
        let albedo_at_point = self.albedo.value(rec.u, rec.v, &rec.p);
        let attenuation = albedo_at_point.lerp(
            &Vec3::new(1.0, 1.0, 1.0),
            schlick_reflectance(cos_theta, refraction_ratio),
        );

        let reflected = reflect(&ray.direction.normalize(), &rec.normal);
        let scattered = Ray {
            origin: rec.p,
            direction: (reflected + self.roughness * Vec3::new(v[0], v[1], v[2])).normalize(),
            time: ray.time,
        };
        if scattered.direction.dot(&rec.normal) > 0.0 {
            return Some((scattered, attenuation));
        }
        None
    }
    fn emitted(&self, _u: f64, _v: f64, _p: &Vec3) -> Vec3 {
        Vec3::zeros()
    }
}

impl Material for Dielectric {
    fn scatter(&self, ray: &Ray, rec: &HitRecord, rng: &mut dyn RngCore) -> Option<(Ray, Vec3)> {
        let attenuation = Vec3::from_element(1.0);
        let unit_direction = ray.direction.normalize();

        let refraction_ratio = {
            if rec.front_facing {
                1. / self.ior
            } else {
                self.ior
            }
        };

        let cos_theta = (-unit_direction).dot(&rec.normal).min(1.0);
        let sin_theta = (1. - cos_theta.powi(2)).sqrt();

        let outward = {
            let probability = Uniform::from(0.0..1.0).sample(rng);
            if refraction_ratio * sin_theta > 1.
                || schlick_reflectance(cos_theta, refraction_ratio) > probability
            {
                reflect(&unit_direction, &rec.normal)
            } else {
                refract(&unit_direction, &rec.normal, refraction_ratio)
            }
        };
        let scattered = Ray {
            origin: rec.p,
            direction: outward,
            time: ray.time,
        };
        Some((scattered, attenuation))
    }

    fn emitted(&self, _u: f64, _v: f64, _p: &Vec3) -> Vec3 {
        Vec3::zeros()
    }
}

impl Material for DiffuseLight {
    fn scatter(&self, ray: &Ray, rec: &HitRecord, rng: &mut dyn RngCore) -> Option<(Ray, Vec3)> {
        None
    }

    fn emitted(&self, u: f64, v: f64, p: &Vec3) -> Vec3 {
        self.emissive.value(u, v, p)
    }
}

fn epsilon_equal(a: f64, b: f64, epsilon: f64) -> bool {
    (a - b).abs() < epsilon
}

fn reflect(i: &Vec3, n: &Vec3) -> Vec3 {
    i - n * (n.dot(i) * 2.0)
}

fn refract(i: &Vec3, n: &Vec3, eta: f64) -> Vec3 {
    let ni = Vector3::dot(n, i);
    let k: f64 = 1.0 - eta.powi(2) * (1.0 - ni.powi(2));

    if k < 0.0 {
        Vector3::zeros()
    } else {
        i * eta - n * (eta * ni + k.sqrt())
    }
}

fn schlick_reflectance(cosine: f64, ref_idx: f64) -> f64 {
    let r0 = (1.0 - ref_idx) / (1.0 + ref_idx);
    let r0_2 = r0.powi(2);
    r0_2 + (1.0 - r0_2) * (1.0 - cosine).powf(5.0)
}<|MERGE_RESOLUTION|>--- conflicted
+++ resolved
@@ -6,12 +6,9 @@
 use rand_distr::{Distribution, Uniform, UnitSphere};
 use std::sync::Arc;
 
-<<<<<<< HEAD
-pub trait Material {
+pub trait Material: Sync + Send {
     fn emitted(&self, u: f64, v: f64, p: &Vec3) -> Vec3;
-=======
-pub trait Material: Sync + Send {
->>>>>>> cfc02bd4
+
     fn scatter(&self, ray: &Ray, rec: &HitRecord, rng: &mut dyn RngCore) -> Option<(Ray, Vec3)>;
 }
 
@@ -29,7 +26,7 @@
 }
 
 pub struct DiffuseLight {
-    pub emissive: Rc<dyn Texture>,
+    pub emissive: Arc<dyn Texture>,
 }
 
 impl Material for Lambertian {
