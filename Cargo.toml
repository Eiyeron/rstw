--- conflicted
+++ resolved
@@ -9,12 +9,7 @@
 [dependencies]
 nalgebra = "0.25"
 rand_distr = "0.4"
-<<<<<<< HEAD
 image = "0.23"
-=======
-num-traits = "0.2"
-
->>>>>>> cfc02bd4
 
 [dependencies.rand]
 version = "0.8"
